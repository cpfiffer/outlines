--- conflicted
+++ resolved
@@ -5,11 +5,7 @@
     OutlinesLogitsProcessor,
     RegexLogitsProcessor,
 )
-<<<<<<< HEAD
-from .tracking import LogitTrackingProcessor, track_logits
-=======
 from .tracking import LogitTracker, track_logits
->>>>>>> 6d82c910
 
 __all__ = [
     "CFGLogitsProcessor",
@@ -17,13 +13,7 @@
     "JSONLogitsProcessor",
     "OutlinesLogitsProcessor",
     "RegexLogitsProcessor",
-<<<<<<< HEAD
-
-    # Logit tracking
-    "LogitTrackingProcessor",
-=======
     # Logit tracking
     "LogitsTracker",
->>>>>>> 6d82c910
     "track_logits",
 ]